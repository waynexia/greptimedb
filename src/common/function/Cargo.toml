[package]
edition = "2021"
name = "common-function"
version = "0.1.0"
license = "Apache-2.0"

[dependencies]
arc-swap = "1.0"
chrono-tz = "0.6"
common-error = { path = "../error" }
common-function-macro = { path = "../function-macro" }
common-query = { path = "../query" }
<<<<<<< HEAD
datafusion-common = "14.0.0"
=======
common-time = { path = "../time" }
datafusion-common = { git = "https://github.com/apache/arrow-datafusion.git", branch = "arrow2" }
>>>>>>> 6fb413ae
datatypes = { path = "../../datatypes" }
libc = "0.2"
num = "0.4"
num-traits = "0.2"
once_cell = "1.10"
paste = "1.0"
snafu = { version = "0.7", features = ["backtraces"] }
statrs = "0.15"

[dev-dependencies]
ron = "0.7"
serde = { version = "1.0", features = ["derive"] }<|MERGE_RESOLUTION|>--- conflicted
+++ resolved
@@ -10,12 +10,8 @@
 common-error = { path = "../error" }
 common-function-macro = { path = "../function-macro" }
 common-query = { path = "../query" }
-<<<<<<< HEAD
+common-time = { path = "../time" }
 datafusion-common = "14.0.0"
-=======
-common-time = { path = "../time" }
-datafusion-common = { git = "https://github.com/apache/arrow-datafusion.git", branch = "arrow2" }
->>>>>>> 6fb413ae
 datatypes = { path = "../../datatypes" }
 libc = "0.2"
 num = "0.4"
