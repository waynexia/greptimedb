// Copyright 2023 Greptime Team
//
// Licensed under the Apache License, Version 2.0 (the "License");
// you may not use this file except in compliance with the License.
// You may obtain a copy of the License at
//
//     http://www.apache.org/licenses/LICENSE-2.0
//
// Unless required by applicable law or agreed to in writing, software
// distributed under the License is distributed on an "AS IS" BASIS,
// WITHOUT WARRANTIES OR CONDITIONS OF ANY KIND, either express or implied.
// See the License for the specific language governing permissions and
// limitations under the License.

use std::str::Utf8Error;
use std::sync::Arc;

use common_error::ext::{BoxedError, ErrorExt};
use common_error::status_code::StatusCode;
use common_macro::stack_trace_debug;
use common_wal::options::WalOptions;
use serde_json::error::Error as JsonError;
use snafu::{Location, Snafu};
use store_api::storage::RegionId;
use table::metadata::TableId;

use crate::peer::Peer;
use crate::DatanodeId;

#[derive(Snafu)]
#[snafu(visibility(pub))]
#[stack_trace_debug]
pub enum Error {
    #[snafu(display("Empty key is not allowed"))]
    EmptyKey {
        #[snafu(implicit)]
        location: Location,
    },

    #[snafu(display(
        "Another procedure is operating the region: {} on peer: {}",
        region_id,
        peer_id
    ))]
    RegionOperatingRace {
        #[snafu(implicit)]
        location: Location,
        peer_id: DatanodeId,
        region_id: RegionId,
    },

    #[snafu(display("Failed to connect to Etcd"))]
    ConnectEtcd {
        #[snafu(source)]
        error: etcd_client::Error,
        #[snafu(implicit)]
        location: Location,
    },

    #[snafu(display("Failed to execute via Etcd"))]
    EtcdFailed {
        #[snafu(source)]
        error: etcd_client::Error,
        #[snafu(implicit)]
        location: Location,
    },

    #[snafu(display("Failed to execute {} txn operations via Etcd", max_operations))]
    EtcdTxnFailed {
        max_operations: usize,
        #[snafu(source)]
        error: etcd_client::Error,
        #[snafu(implicit)]
        location: Location,
    },

    #[snafu(display("Failed to get sequence: {}", err_msg))]
    NextSequence {
        err_msg: String,
        #[snafu(implicit)]
        location: Location,
    },

    #[snafu(display("Unexpected sequence value: {}", err_msg))]
    UnexpectedSequenceValue {
        err_msg: String,
        #[snafu(implicit)]
        location: Location,
    },

    #[snafu(display("Table info not found: {}", table))]
    TableInfoNotFound {
        table: String,
        #[snafu(implicit)]
        location: Location,
    },

    #[snafu(display("Failed to register procedure loader, type name: {}", type_name))]
    RegisterProcedureLoader {
        type_name: String,
        #[snafu(implicit)]
        location: Location,
        source: common_procedure::error::Error,
    },

    #[snafu(display("Failed to submit procedure"))]
    SubmitProcedure {
        #[snafu(implicit)]
        location: Location,
        source: common_procedure::Error,
    },

    #[snafu(display("Failed to query procedure"))]
    QueryProcedure {
        #[snafu(implicit)]
        location: Location,
        source: common_procedure::Error,
    },

    #[snafu(display("Procedure not found: {pid}"))]
    ProcedureNotFound {
        #[snafu(implicit)]
        location: Location,
        pid: String,
    },

    #[snafu(display("Failed to parse procedure id: {key}"))]
    ParseProcedureId {
        #[snafu(implicit)]
        location: Location,
        key: String,
        #[snafu(source)]
        error: common_procedure::ParseIdError,
    },

    #[snafu(display("Unsupported operation {}", operation))]
    Unsupported {
        operation: String,
        #[snafu(implicit)]
        location: Location,
    },

    #[snafu(display("Failed to wait procedure done"))]
    WaitProcedure {
        #[snafu(implicit)]
        location: Location,
        source: common_procedure::Error,
    },

    #[snafu(display(
        "Failed to get procedure output, procedure id: {procedure_id}, error: {err_msg}"
    ))]
    ProcedureOutput {
        procedure_id: String,
        err_msg: String,
        #[snafu(implicit)]
        location: Location,
    },

    #[snafu(display("Failed to convert RawTableInfo into TableInfo"))]
    ConvertRawTableInfo {
        #[snafu(implicit)]
        location: Location,
        source: datatypes::Error,
    },

    #[snafu(display("Primary key '{key}' not found when creating region request"))]
    PrimaryKeyNotFound {
        key: String,
        #[snafu(implicit)]
        location: Location,
    },

    #[snafu(display("Failed to build table meta for table: {}", table_name))]
    BuildTableMeta {
        table_name: String,
        #[snafu(source)]
        error: table::metadata::TableMetaBuilderError,
        #[snafu(implicit)]
        location: Location,
    },

    #[snafu(display("Table occurs error"))]
    Table {
        #[snafu(implicit)]
        location: Location,
        source: table::error::Error,
    },

    #[snafu(display("Failed to find table route for table id {}", table_id))]
    TableRouteNotFound {
        table_id: TableId,
        #[snafu(implicit)]
        location: Location,
    },

    #[snafu(display("Failed to decode protobuf"))]
    DecodeProto {
        #[snafu(implicit)]
        location: Location,
        #[snafu(source)]
        error: prost::DecodeError,
    },

    #[snafu(display("Failed to encode object into json"))]
    EncodeJson {
        #[snafu(implicit)]
        location: Location,
        #[snafu(source)]
        error: JsonError,
    },

    #[snafu(display("Failed to decode object from json"))]
    DecodeJson {
        #[snafu(implicit)]
        location: Location,
        #[snafu(source)]
        error: JsonError,
    },

    #[snafu(display("Payload not exist"))]
    PayloadNotExist {
        #[snafu(implicit)]
        location: Location,
    },

    #[snafu(display("Failed to send message: {err_msg}"))]
    SendMessage {
        err_msg: String,
        #[snafu(implicit)]
        location: Location,
    },

    #[snafu(display("Failed to serde json"))]
    SerdeJson {
        #[snafu(source)]
        error: serde_json::error::Error,
        #[snafu(implicit)]
        location: Location,
    },

    #[snafu(display("Failed to parse value {} into key {}", value, key))]
    ParseOption {
        key: String,
        value: String,
        #[snafu(implicit)]
        location: Location,
    },

    #[snafu(display("Corrupted table route data, err: {}", err_msg))]
    RouteInfoCorrupted {
        err_msg: String,
        #[snafu(implicit)]
        location: Location,
    },

    #[snafu(display("Illegal state from server, code: {}, error: {}", code, err_msg))]
    IllegalServerState {
        code: i32,
        err_msg: String,
        #[snafu(implicit)]
        location: Location,
    },

    #[snafu(display("Failed to convert alter table request"))]
    ConvertAlterTableRequest {
        source: common_grpc_expr::error::Error,
        #[snafu(implicit)]
        location: Location,
    },

    #[snafu(display("Invalid protobuf message: {err_msg}"))]
    InvalidProtoMsg {
        err_msg: String,
        #[snafu(implicit)]
        location: Location,
    },

    #[snafu(display("Unexpected: {err_msg}"))]
    Unexpected {
        err_msg: String,
        #[snafu(implicit)]
        location: Location,
    },

    #[snafu(display("Table already exists, table: {}", table_name))]
    TableAlreadyExists {
        table_name: String,
        #[snafu(implicit)]
        location: Location,
    },

    #[snafu(display("View already exists, view: {}", view_name))]
    ViewAlreadyExists {
        view_name: String,
        #[snafu(implicit)]
        location: Location,
    },

    #[snafu(display("Flow already exists: {}", flow_name))]
    FlowAlreadyExists {
        flow_name: String,
        #[snafu(implicit)]
        location: Location,
    },

    #[snafu(display("Schema already exists, catalog:{}, schema: {}", catalog, schema))]
    SchemaAlreadyExists {
        catalog: String,
        schema: String,
        #[snafu(implicit)]
        location: Location,
    },

    #[snafu(display("Failed to convert raw key to str"))]
    ConvertRawKey {
        #[snafu(implicit)]
        location: Location,
        #[snafu(source)]
        error: Utf8Error,
    },

    #[snafu(display("Table not found: '{}'", table_name))]
    TableNotFound {
        table_name: String,
        #[snafu(implicit)]
        location: Location,
    },

    #[snafu(display("View not found: '{}'", view_name))]
    ViewNotFound {
        view_name: String,
        #[snafu(implicit)]
        location: Location,
    },

    #[snafu(display("Flow not found: '{}'", flow_name))]
    FlowNotFound {
        flow_name: String,
        #[snafu(implicit)]
        location: Location,
    },

    #[snafu(display("Flow route not found: '{}'", flow_name))]
    FlowRouteNotFound {
        flow_name: String,
        #[snafu(implicit)]
        location: Location,
    },

    #[snafu(display("Schema nod found, schema: {}", table_schema))]
    SchemaNotFound {
        table_schema: String,
        #[snafu(implicit)]
        location: Location,
    },

<<<<<<< HEAD
    #[snafu(display("Invalid table metadata, err: {}", err_msg))]
    InvalidTableMetadata {
=======
    #[snafu(display("Failed to rename table, reason: {}", reason))]
    RenameTable {
        reason: String,
        #[snafu(implicit)]
        location: Location,
    },

    #[snafu(display("Invalid metadata, err: {}", err_msg))]
    InvalidMetadata {
>>>>>>> b52e3c69
        err_msg: String,
        #[snafu(implicit)]
        location: Location,
    },

    #[snafu(display("Invalid view info, err: {}", err_msg))]
    InvalidViewInfo {
        err_msg: String,
        #[snafu(implicit)]
        location: Location,
    },

    #[snafu(display("Failed to get kv cache, err: {}", err_msg))]
    GetKvCache { err_msg: String },

    #[snafu(display("Get null from cache, key: {}", key))]
    CacheNotGet {
        key: String,
        #[snafu(implicit)]
        location: Location,
    },

    #[snafu(display("Etcd txn error: {err_msg}"))]
    EtcdTxnOpResponse {
        err_msg: String,
        #[snafu(implicit)]
        location: Location,
    },

    #[snafu(display("External error"))]
    External {
        #[snafu(implicit)]
        location: Location,
        source: BoxedError,
    },

    #[snafu(display("Invalid heartbeat response"))]
    InvalidHeartbeatResponse {
        #[snafu(implicit)]
        location: Location,
    },

    #[snafu(display("Failed to operate on datanode: {}", peer))]
    OperateDatanode {
        #[snafu(implicit)]
        location: Location,
        peer: Peer,
        source: BoxedError,
    },

    #[snafu(display("Retry later"))]
    RetryLater { source: BoxedError },

    #[snafu(display(
        "Failed to encode a wal options to json string, wal_options: {:?}",
        wal_options
    ))]
    EncodeWalOptions {
        wal_options: WalOptions,
        #[snafu(source)]
        error: serde_json::Error,
        #[snafu(implicit)]
        location: Location,
    },

    #[snafu(display("Invalid number of topics {}", num_topics))]
    InvalidNumTopics {
        num_topics: usize,
        #[snafu(implicit)]
        location: Location,
    },

    #[snafu(display(
        "Failed to build a Kafka client, broker endpoints: {:?}",
        broker_endpoints
    ))]
    BuildKafkaClient {
        broker_endpoints: Vec<String>,
        #[snafu(implicit)]
        location: Location,
        #[snafu(source)]
        error: rskafka::client::error::Error,
    },

    #[snafu(display("Failed to create TLS Config"))]
    TlsConfig {
        #[snafu(implicit)]
        location: Location,
        source: common_wal::error::Error,
    },

    #[snafu(display("Failed to resolve Kafka broker endpoint."))]
    ResolveKafkaEndpoint { source: common_wal::error::Error },

    #[snafu(display("Failed to build a Kafka controller client"))]
    BuildKafkaCtrlClient {
        #[snafu(implicit)]
        location: Location,
        #[snafu(source)]
        error: rskafka::client::error::Error,
    },

    #[snafu(display(
        "Failed to build a Kafka partition client, topic: {}, partition: {}",
        topic,
        partition
    ))]
    BuildKafkaPartitionClient {
        topic: String,
        partition: i32,
        #[snafu(implicit)]
        location: Location,
        #[snafu(source)]
        error: rskafka::client::error::Error,
    },

    #[snafu(display("Failed to produce records to Kafka, topic: {}", topic))]
    ProduceRecord {
        topic: String,
        #[snafu(implicit)]
        location: Location,
        #[snafu(source)]
        error: rskafka::client::error::Error,
    },

    #[snafu(display("Failed to create a Kafka wal topic"))]
    CreateKafkaWalTopic {
        #[snafu(implicit)]
        location: Location,
        #[snafu(source)]
        error: rskafka::client::error::Error,
    },

    #[snafu(display("The topic pool is empty"))]
    EmptyTopicPool {
        #[snafu(implicit)]
        location: Location,
    },

    #[snafu(display("Unexpected table route type: {}", err_msg))]
    UnexpectedLogicalRouteTable {
        #[snafu(implicit)]
        location: Location,
        err_msg: String,
    },

    #[snafu(display("The tasks of {} cannot be empty", name))]
    EmptyDdlTasks {
        name: String,
        #[snafu(implicit)]
        location: Location,
    },

    #[snafu(display("Metadata corruption: {}", err_msg))]
    MetadataCorruption {
        err_msg: String,
        #[snafu(implicit)]
        location: Location,
    },

    #[snafu(display("Alter logical tables invalid arguments: {}", err_msg))]
    AlterLogicalTablesInvalidArguments {
        err_msg: String,
        #[snafu(implicit)]
        location: Location,
    },

    #[snafu(display("Create logical tables invalid arguments: {}", err_msg))]
    CreateLogicalTablesInvalidArguments {
        err_msg: String,
        #[snafu(implicit)]
        location: Location,
    },

    #[snafu(display("Invalid  node info key: {}", key))]
    InvalidNodeInfoKey {
        key: String,
        #[snafu(implicit)]
        location: Location,
    },

    #[snafu(display("Failed to parse number: {}", err_msg))]
    ParseNum {
        err_msg: String,
        #[snafu(source)]
        error: std::num::ParseIntError,
        #[snafu(implicit)]
        location: Location,
    },

    #[snafu(display("Invalid role: {}", role))]
    InvalidRole {
        role: i32,
        #[snafu(implicit)]
        location: Location,
    },

    #[snafu(display("Invalid prefix: {}, key: {}", prefix, key))]
    MismatchPrefix {
        prefix: String,
        key: String,
        #[snafu(implicit)]
        location: Location,
    },

    #[snafu(display("Failed to move values: {err_msg}"))]
    MoveValues {
        err_msg: String,
        #[snafu(implicit)]
        location: Location,
    },

    #[snafu(display("Failed to parse {} from utf8", name))]
    FromUtf8 {
        name: String,
        #[snafu(source)]
        error: std::string::FromUtf8Error,
        #[snafu(implicit)]
        location: Location,
    },

    #[snafu(display("Failed to parse {} from str to utf8", name))]
    StrFromUtf8 {
        name: String,
        #[snafu(source)]
        error: std::str::Utf8Error,
        #[snafu(implicit)]
        location: Location,
    },

    #[snafu(display("Value not exists"))]
    ValueNotExist {
        #[snafu(implicit)]
        location: Location,
    },

    #[snafu(display("Failed to get cache"))]
    GetCache { source: Arc<Error> },

    #[cfg(feature = "pg_kvbackend")]
    #[snafu(display("Failed to execute via Postgres"))]
    PostgresExecution {
        #[snafu(source)]
        error: tokio_postgres::Error,
        #[snafu(implicit)]
        location: Location,
    },

    #[cfg(feature = "pg_kvbackend")]
    #[snafu(display("Failed to connect to Postgres"))]
    ConnectPostgres {
        #[snafu(source)]
        error: tokio_postgres::Error,
        #[snafu(implicit)]
        location: Location,
    },
}

pub type Result<T> = std::result::Result<T, Error>;

impl ErrorExt for Error {
    fn status_code(&self) -> StatusCode {
        use Error::*;
        match self {
            IllegalServerState { .. }
            | EtcdTxnOpResponse { .. }
            | EtcdFailed { .. }
            | EtcdTxnFailed { .. }
            | ConnectEtcd { .. }
            | MoveValues { .. }
            | GetCache { .. } => StatusCode::Internal,

            ValueNotExist { .. } => StatusCode::Unexpected,

            Unsupported { .. } => StatusCode::Unsupported,

            SerdeJson { .. }
            | ParseOption { .. }
            | RouteInfoCorrupted { .. }
            | InvalidProtoMsg { .. }
<<<<<<< HEAD
            | InvalidTableMetadata { .. }
=======
            | InvalidMetadata { .. }
            | MoveRegion { .. }
>>>>>>> b52e3c69
            | Unexpected { .. }
            | TableInfoNotFound { .. }
            | NextSequence { .. }
            | UnexpectedSequenceValue { .. }
            | InvalidHeartbeatResponse { .. }
            | EncodeJson { .. }
            | DecodeJson { .. }
            | PayloadNotExist { .. }
            | ConvertRawKey { .. }
            | DecodeProto { .. }
            | BuildTableMeta { .. }
            | TableRouteNotFound { .. }
            | ConvertRawTableInfo { .. }
            | RegionOperatingRace { .. }
            | EncodeWalOptions { .. }
            | BuildKafkaClient { .. }
            | BuildKafkaCtrlClient { .. }
            | BuildKafkaPartitionClient { .. }
            | ResolveKafkaEndpoint { .. }
            | ProduceRecord { .. }
            | CreateKafkaWalTopic { .. }
            | EmptyTopicPool { .. }
            | UnexpectedLogicalRouteTable { .. }
            | ProcedureOutput { .. }
            | FromUtf8 { .. }
            | MetadataCorruption { .. }
            | StrFromUtf8 { .. } => StatusCode::Unexpected,

            SendMessage { .. } | GetKvCache { .. } | CacheNotGet { .. } => StatusCode::Internal,

            SchemaAlreadyExists { .. } => StatusCode::DatabaseAlreadyExists,

            ProcedureNotFound { .. }
            | InvalidViewInfo { .. }
            | PrimaryKeyNotFound { .. }
            | EmptyKey { .. }
            | AlterLogicalTablesInvalidArguments { .. }
            | CreateLogicalTablesInvalidArguments { .. }
            | MismatchPrefix { .. }
            | TlsConfig { .. } => StatusCode::InvalidArguments,

            FlowNotFound { .. } => StatusCode::FlowNotFound,
            FlowRouteNotFound { .. } => StatusCode::Unexpected,
            FlowAlreadyExists { .. } => StatusCode::FlowAlreadyExists,

            ViewNotFound { .. } | TableNotFound { .. } => StatusCode::TableNotFound,
            ViewAlreadyExists { .. } | TableAlreadyExists { .. } => StatusCode::TableAlreadyExists,

            SubmitProcedure { source, .. }
            | QueryProcedure { source, .. }
            | WaitProcedure { source, .. } => source.status_code(),
            RegisterProcedureLoader { source, .. } => source.status_code(),
            External { source, .. } => source.status_code(),
            OperateDatanode { source, .. } => source.status_code(),
            Table { source, .. } => source.status_code(),
            RetryLater { source, .. } => source.status_code(),
            ConvertAlterTableRequest { source, .. } => source.status_code(),

            ParseProcedureId { .. }
            | InvalidNumTopics { .. }
            | SchemaNotFound { .. }
            | InvalidNodeInfoKey { .. }
            | ParseNum { .. }
            | InvalidRole { .. }
            | EmptyDdlTasks { .. } => StatusCode::InvalidArguments,

            #[cfg(feature = "pg_kvbackend")]
            PostgresExecution { .. } => StatusCode::Internal,
            #[cfg(feature = "pg_kvbackend")]
            ConnectPostgres { .. } => StatusCode::Internal,
        }
    }

    fn as_any(&self) -> &dyn std::any::Any {
        self
    }
}

impl Error {
    /// Creates a new [Error::RetryLater] error from source `err`.
    pub fn retry_later<E: ErrorExt + Send + Sync + 'static>(err: E) -> Error {
        Error::RetryLater {
            source: BoxedError::new(err),
        }
    }

    /// Determine whether it is a retry later type through [StatusCode]
    pub fn is_retry_later(&self) -> bool {
        matches!(self, Error::RetryLater { .. })
    }

    /// Returns true if the response exceeds the size limit.
    pub fn is_exceeded_size_limit(&self) -> bool {
        if let Error::EtcdFailed {
            error: etcd_client::Error::GRpcStatus(status),
            ..
        } = self
        {
            return status.code() == tonic::Code::OutOfRange;
        }
        false
    }
}<|MERGE_RESOLUTION|>--- conflicted
+++ resolved
@@ -355,20 +355,8 @@
         location: Location,
     },
 
-<<<<<<< HEAD
-    #[snafu(display("Invalid table metadata, err: {}", err_msg))]
-    InvalidTableMetadata {
-=======
-    #[snafu(display("Failed to rename table, reason: {}", reason))]
-    RenameTable {
-        reason: String,
-        #[snafu(implicit)]
-        location: Location,
-    },
-
     #[snafu(display("Invalid metadata, err: {}", err_msg))]
     InvalidMetadata {
->>>>>>> b52e3c69
         err_msg: String,
         #[snafu(implicit)]
         location: Location,
@@ -649,12 +637,7 @@
             | ParseOption { .. }
             | RouteInfoCorrupted { .. }
             | InvalidProtoMsg { .. }
-<<<<<<< HEAD
-            | InvalidTableMetadata { .. }
-=======
             | InvalidMetadata { .. }
-            | MoveRegion { .. }
->>>>>>> b52e3c69
             | Unexpected { .. }
             | TableInfoNotFound { .. }
             | NextSequence { .. }
