--- conflicted
+++ resolved
@@ -19,12 +19,9 @@
 use common_error::prelude::BoxedError;
 use common_query::Output;
 use datanode::error::Error as DatanodeError;
-<<<<<<< HEAD
+use datatypes::schema::Schema;
 use query::parser::QueryStatement;
 use servers::error as server_error;
-=======
-use datatypes::schema::Schema;
->>>>>>> 5d62e193
 use servers::query_handler::grpc::{GrpcQueryHandler, GrpcQueryHandlerRef};
 use servers::query_handler::sql::{QueryHandler, QueryHandlerRef};
 use session::context::QueryContextRef;
@@ -48,21 +45,14 @@
             .context(server_error::ExecuteQueryStatementSnafu)
     }
 
-<<<<<<< HEAD
     fn is_valid_schema(&self, catalog: &str, schema: &str) -> server_error::Result<bool> {
         self.0.is_valid_schema(catalog, schema)
-=======
+    }
+
     fn do_describe(&self, stmt: Statement, query_ctx: QueryContextRef) -> Result<Option<Schema>> {
         self.0
             .do_describe(stmt, query_ctx)
             .context(error::InvokeDatanodeSnafu)
-    }
-
-    fn is_valid_schema(&self, catalog: &str, schema: &str) -> Result<bool> {
-        self.0
-            .is_valid_schema(catalog, schema)
-            .context(error::InvokeDatanodeSnafu)
->>>>>>> 5d62e193
     }
 }
 
